--- conflicted
+++ resolved
@@ -7,11 +7,7 @@
     "btp3.mlab.company",
     "btp.connector0.com",
     "btp.tinypolarbear.com",
-<<<<<<< HEAD
-    "btp.mofu.io",
     "ilp.worldconnector.link"
-=======
->>>>>>> 48b037fb
   ],
   "test": [
     "amundsen.ilpdemo.org:1811"

{
  "live": [
    "strata-ilsp.com/xrp"
  ],
  "old": [
    "btp.connector0.com",
    "btp.tinypolarbear.com",
    "btp1.mlab.company",
    "btp2.mlab.company",
    "btp3.mlab.company",
    "client.scyl.la",
    "ilp.worldconnector.link",
    "ilp1.internetofvalue.xyz",
    "ilsp1.phobosnode.com"
  ],
  "test": [
<<<<<<< HEAD
    "test.styra.network/1a/xrp",
    "testnet.ilpnetwork.dev/testnet/xrp"
=======
    "strata-ilsp.com/testnet/xrp",
    "test.styra.network/1b/xrp"
>>>>>>> e9d1209e
  ]
}<|MERGE_RESOLUTION|>--- conflicted
+++ resolved
@@ -14,12 +14,8 @@
     "ilsp1.phobosnode.com"
   ],
   "test": [
-<<<<<<< HEAD
     "test.styra.network/1a/xrp",
     "testnet.ilpnetwork.dev/testnet/xrp"
-=======
     "strata-ilsp.com/testnet/xrp",
-    "test.styra.network/1b/xrp"
->>>>>>> e9d1209e
   ]
 }
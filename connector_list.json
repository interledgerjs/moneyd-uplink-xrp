--- conflicted
+++ resolved
@@ -7,11 +7,8 @@
     "btp3.mlab.company",
     "btp.connector0.com",
     "btp.tinypolarbear.com",
-<<<<<<< HEAD
     "btp.strata-ilsp-1.com",
     "btp.strata-ilsp-2.com"
-=======
->>>>>>> 48b037fb
   ],
   "test": [
     "amundsen.ilpdemo.org:1811"

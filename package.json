--- conflicted
+++ resolved
@@ -12,15 +12,9 @@
   "dependencies": {
     "chalk": "^2.3.0",
     "good-table": "^1.0.3",
-<<<<<<< HEAD
-    "ilp-plugin-xrp-asym-client": "^1.5.2",
+    "ilp-plugin-xrp-asym-client": "^1.5.3",
     "ilp-plugin-xrp-paychan-shared": "^4.0.1",
     "inquirer": "^6.1.0",
-=======
-    "ilp-plugin-xrp-asym-client": "^1.5.3",
-    "ilp-plugin-xrp-paychan-shared": "^3.0.3",
-    "inquirer": "^5.2.0",
->>>>>>> 77296fd3
     "moment": "^2.22.1",
     "node-fetch": "^2.1.2",
     "ripple-address-codec": "^2.0.1",
